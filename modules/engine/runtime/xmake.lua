add_requires("boost-context >=0.1.0-skr")
if (is_os("macosx") or is_os("linux")) then
    add_requires("libsdl 2.28.5", {configs = {shared = true}})
end
-- add_requires("cpu_features v0.9.0")

static_component("SkrSerde", "SkrRT")
    set_optimize("fastest")
    -- set_pcxxheader("serde/pch.hpp")
    add_files("serde/build.*.cpp")
    public_dependency("SkrCore", engine_version)
    
shared_module("SkrRT", "SKR_RUNTIME", engine_version)
    -- dependencies
    public_dependency("SkrTask", engine_version)
    public_dependency("SkrGraphics", engine_version)

    -- link system libs/frameworks
    add_linkdirs("$(buildir)/$(os)/$(arch)/$(mode)", {public = true})
    if (is_os("windows")) then 
        add_syslinks("advapi32", "user32", "shell32", "Ole32", "Shlwapi", {public = true})
    else
        add_syslinks("pthread")
    end
    
    -- add source files
    add_includedirs("include", {public = true})
    set_pcxxheader("src/pch.hpp")
    add_files("src/**/build.*.c", "src/**/build.*.cpp")
    if (is_os("macosx")) then 
        add_files("src/**/build.*.mm")
        add_mxflags("-fno-objc-arc", {force = true})
        add_frameworks("CoreFoundation", "Cocoa", "IOKit", {public = true})
    end

    -- add SDL2
<<<<<<< HEAD
if (is_os("windows")) then 
    add_links("SDL2", {public = true})
    sdl2_includes_dir = "$(projectdir)/thirdparty/SDL2"
    add_includedirs(sdl2_includes_dir, {public = true})
elseif (is_os("macosx") or is_os("linux")) then
    add_packages("libsdl", {public = true})
end
=======
    if (is_os("windows")) then 
        add_links("SDL2", {public = true})
        sdl2_includes_dir = "$(projectdir)/thirdparty/SDL2"
        add_includedirs(sdl2_includes_dir, {public = true})
    elseif (is_os("macosx") or is_os("linux")) then
        add_packages("libsdl", {public = true})
    end
>>>>>>> 782e793f

    -- install sdks for windows platform
    libs_to_install = {}
    if(os.host() == "windows") then
        table.insert(libs_to_install, "gns")
        table.insert(libs_to_install, "SDL2")
    end
    add_rules("utils.install-libs", { libnames = libs_to_install })<|MERGE_RESOLUTION|>--- conflicted
+++ resolved
@@ -34,15 +34,6 @@
     end
 
     -- add SDL2
-<<<<<<< HEAD
-if (is_os("windows")) then 
-    add_links("SDL2", {public = true})
-    sdl2_includes_dir = "$(projectdir)/thirdparty/SDL2"
-    add_includedirs(sdl2_includes_dir, {public = true})
-elseif (is_os("macosx") or is_os("linux")) then
-    add_packages("libsdl", {public = true})
-end
-=======
     if (is_os("windows")) then 
         add_links("SDL2", {public = true})
         sdl2_includes_dir = "$(projectdir)/thirdparty/SDL2"
@@ -50,7 +41,6 @@
     elseif (is_os("macosx") or is_os("linux")) then
         add_packages("libsdl", {public = true})
     end
->>>>>>> 782e793f
 
     -- install sdks for windows platform
     libs_to_install = {}
