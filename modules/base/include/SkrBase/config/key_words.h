--- conflicted
+++ resolved
@@ -249,7 +249,6 @@
 #define SKR_IS_BIG_ENDIAN 0
 #define SKR_IS_LITTLE_ENDIAN 1
 
-<<<<<<< HEAD
 #pragma region deprecated
 
 #if defined(__has_cpp_attribute) && __cplusplus >= 201402L
@@ -270,9 +269,6 @@
 
 #pragma endregion
 
-
-=======
->>>>>>> c13404b4
 #ifdef __cplusplus
 typedef struct Dummy {
     int dummy;
