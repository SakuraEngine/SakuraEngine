<<<<<<< HEAD
target("SkrMetaCodegenPolicy")
    set_kind("phony")
    set_group("00.utilities")
    set_policy("build.fence", true)
    -- dispatch codegen task
    on_build(function(target)
        import("meta_system")
        meta_system()
    end)

--[[ rule options
{
    files = { "include/**.h, include/**.hpp" }  -- files need reflection
    rootdir = "include/" -- root directory, codegen files will keep the same directory structure relative to this directory
    api = "SKR_XXXX_API" -- export api, used for export generated api
}
]]
rule("c++.codegen") -- TODO. use new name
    on_load(function (target, opt)
        -- add dependency
        target:add("values", "Sakura.Attributes", "Codegen")
        target:add("deps", "SkrMetaCodegenPolicy")

        -- config
        local codegen_dir = path.join(target:autogendir({root = true}), target:plat(), "codegen")
        local source_file = path.join(codegen_dir, target:name(), "/generated.cpp")

        -- check generated files
        if not os.exists(source_file) then
            local gen_file = io.open(source_file, "w")
            -- gen_file:print("static_assert(false, \"codegen of module "..target:name().." is not completed!\")")
            gen_file:close()
        end

        -- add to target configure
        target:add("files", source_file, { unity_ignored = true })
        target:add("includedirs", codegen_dir, {public = true})
    end)
rule_end()

=======
>>>>>>> ebf386c2
--[[ rule options
{
    scripts = {
        {
            file = "script.py", -- script file
            private = false, -- if true, generated files will not be exported
            import_dirs = { "import/a", "import/b" }, -- python import dirs
            use_new_framework = true, -- 是否使用新框架 TODO. 过渡用，后面删
        }
    },
    dep_files = { "test/*.py", "test/*.mako" }, -- dep_files
    ...
}
]]
rule("c++.meta.generators")
    after_load(function (target, opt)
        import("codegen")
        codegen.solve_generators(target)
    end)
rule_end()


rule("codegen.headers")
    set_extensions(".h", ".hpp")
    before_buildcmd_files(function (target, batchcmds, sourcebatch, opt)
        import("core.project.project")
        import("codegen")

        local owner_name = target:data("meta.owner")
        local owner = project.target(owner_name)
        local files = sourcebatch.sourcefiles

        codegen.collect_headers_batch(owner, files)
    end)
    on_buildcmd_files(function (proxy_target, batchcmds, sourcebatch, opt)
        import("core.project.project")
        import("codegen")

        local owner_name = proxy_target:data("meta.owner")
        local owner = project.target(owner_name)
        local files = sourcebatch.sourcefiles
        local abs_out = sourcebatch.metadir

        -- compile meta file
        local meta_target = owner:clone()
        meta_target:set("pcxxheader", nil)
        meta_target:set("pcheader", nil)
        codegen.meta_compile(meta_target, proxy_target, batchcmds, opt)

        -- render mako templates
        codegen.mako_render(meta_target, proxy_target, batchcmds, opt)
    end)

function codegen_component(owner, opt)
    target(owner)
        add_deps(owner..".Codegen", { public = opt and opt.public or true })
        on_load(function (target, opt)
            -- config
            local codegen_dir = path.join(target:autogendir({root = true}), target:plat(), "codegen")
            local source_file = path.join(codegen_dir, target:name(), "/generated.cpp")
    
            -- check generated files
            if not os.exists(source_file) then
                local gen_file = io.open(source_file, "w")
                -- gen_file:print("static_assert(false, \"codegen of module "..target:name().." is not completed!\")")
                gen_file:close()
            end
    
            -- add to target configure
            target:add("files", source_file, { unity_ignored = true })
            target:add("includedirs", codegen_dir, {public = true})
        end)
    target_end()

    target(owner..".Codegen")
        set_group("01.modules/"..owner.."/codegen")
        set_kind("static")
        set_policy("build.fence", true)
        add_rules("codegen.headers")
        on_load(function (target)
            target:data_set("meta.owner", owner)
            target:data_set("meta.api", opt.api or target:name():upper())
            if opt and opt.rootdir then
                opt.rootdir = path.absolute(path.join(target:scriptdir(), opt.rootdir))
            end
            target:data_set("meta.rootdir", opt.rootdir)
        end)
end<|MERGE_RESOLUTION|>--- conflicted
+++ resolved
@@ -1,46 +1,3 @@
-<<<<<<< HEAD
-target("SkrMetaCodegenPolicy")
-    set_kind("phony")
-    set_group("00.utilities")
-    set_policy("build.fence", true)
-    -- dispatch codegen task
-    on_build(function(target)
-        import("meta_system")
-        meta_system()
-    end)
-
---[[ rule options
-{
-    files = { "include/**.h, include/**.hpp" }  -- files need reflection
-    rootdir = "include/" -- root directory, codegen files will keep the same directory structure relative to this directory
-    api = "SKR_XXXX_API" -- export api, used for export generated api
-}
-]]
-rule("c++.codegen") -- TODO. use new name
-    on_load(function (target, opt)
-        -- add dependency
-        target:add("values", "Sakura.Attributes", "Codegen")
-        target:add("deps", "SkrMetaCodegenPolicy")
-
-        -- config
-        local codegen_dir = path.join(target:autogendir({root = true}), target:plat(), "codegen")
-        local source_file = path.join(codegen_dir, target:name(), "/generated.cpp")
-
-        -- check generated files
-        if not os.exists(source_file) then
-            local gen_file = io.open(source_file, "w")
-            -- gen_file:print("static_assert(false, \"codegen of module "..target:name().." is not completed!\")")
-            gen_file:close()
-        end
-
-        -- add to target configure
-        target:add("files", source_file, { unity_ignored = true })
-        target:add("includedirs", codegen_dir, {public = true})
-    end)
-rule_end()
-
-=======
->>>>>>> ebf386c2
 --[[ rule options
 {
     scripts = {
@@ -61,7 +18,6 @@
         codegen.solve_generators(target)
     end)
 rule_end()
-
 
 rule("codegen.headers")
     set_extensions(".h", ".hpp")
