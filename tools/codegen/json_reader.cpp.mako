//DO NOT MODIFY THIS FILE
#include "json/reader.h"
#include "utils/hash.h"
#include "platform/debug.h"
%for header in db.headers:
#include "${header}"
%endfor

namespace skr::json {
%for enum in db.enums:
template<>
void Read(simdjson::ondemand::value&& json, ${enum.name}& e)
{
    std::string_view enumStr = json.get_string().value_unsafe();
    auto hash = hash_crc32(enumStr);
    switch(hash)
    {
    %for enumerator in enum.enumerators:
        case hash_crc32<char>("${enumerator.name}"): if( enumStr == "${enumerator.name}") e = ${enumerator.name}; break;
    %endfor
    }
    SKR_UNREACHABLE_CODE();
} 
%endfor

%for record in db.records:
template<>
void Read(simdjson::ondemand::value&& json, ${record.name}& record)
{
<<<<<<< HEAD
    %for field in record.allFields():
    skr::json::Read<${field.type}>(json.find_field("${field.name}").value(), record.${field.name});
=======
    %for field in record.fields:
    skr::json::Read<${field.type}>(json.find_field("${field.name}").value_unsafe(), record.${field.name});
>>>>>>> 3e0e4167
    %endfor
} 
%endfor
}

#ifdef __cplusplus
extern "C" {
#endif
%for enum in db.enums:
%if enum.export_to_c:
void skr_deserialize_json_${enum.name}(uint64_t* e, skr_json_reader_t* reader) { skr::json::Read<${enum.name}>(std::move(*reader->json), *(${enum.name}*)e); }
%endif
%endfor

%for record in db.records:
%if record.export_to_c:
void skr_deserialize_json_${record.name}(${record.name}* record, skr_json_reader_t* reader) { skr::json::Read<${record.name}>(std::move(*reader->json), *record); }
%endif
%endfor
#ifdef __cplusplus
}
#endif<|MERGE_RESOLUTION|>--- conflicted
+++ resolved
@@ -27,13 +27,8 @@
 template<>
 void Read(simdjson::ondemand::value&& json, ${record.name}& record)
 {
-<<<<<<< HEAD
     %for field in record.allFields():
-    skr::json::Read<${field.type}>(json.find_field("${field.name}").value(), record.${field.name});
-=======
-    %for field in record.fields:
     skr::json::Read<${field.type}>(json.find_field("${field.name}").value_unsafe(), record.${field.name});
->>>>>>> 3e0e4167
     %endfor
 } 
 %endfor
